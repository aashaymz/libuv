/* Copyright Joyent, Inc. and other Node contributors. All rights reserved.
 *
 * Permission is hereby granted, free of charge, to any person obtaining a copy
 * of this software and associated documentation files (the "Software"), to
 * deal in the Software without restriction, including without limitation the
 * rights to use, copy, modify, merge, publish, distribute, sublicense, and/or
 * sell copies of the Software, and to permit persons to whom the Software is
 * furnished to do so, subject to the following conditions:
 *
 * The above copyright notice and this permission notice shall be included in
 * all copies or substantial portions of the Software.
 *
 * THE SOFTWARE IS PROVIDED "AS IS", WITHOUT WARRANTY OF ANY KIND, EXPRESS OR
 * IMPLIED, INCLUDING BUT NOT LIMITED TO THE WARRANTIES OF MERCHANTABILITY,
 * FITNESS FOR A PARTICULAR PURPOSE AND NONINFRINGEMENT. IN NO EVENT SHALL THE
 * AUTHORS OR COPYRIGHT HOLDERS BE LIABLE FOR ANY CLAIM, DAMAGES OR OTHER
 * LIABILITY, WHETHER IN AN ACTION OF CONTRACT, TORT OR OTHERWISE, ARISING
 * FROM, OUT OF OR IN CONNECTION WITH THE SOFTWARE OR THE USE OR OTHER DEALINGS
 * IN THE SOFTWARE.
 */

#include "uv.h"
#include "internal.h"

#include <stdio.h>
#include <stdlib.h>
#include <string.h>
#include <assert.h>
#include <errno.h>

#include <sys/types.h>
#include <sys/socket.h>
#include <sys/uio.h>
#include <sys/un.h>
#include <unistd.h>


static void uv__stream_connect(uv_stream_t*);
static void uv__write(uv_stream_t* stream);
static void uv__read(uv_stream_t* stream);


static size_t uv__buf_count(uv_buf_t bufs[], int bufcnt) {
  size_t total = 0;
  int i;

  for (i = 0; i < bufcnt; i++) {
    total += bufs[i].len;
  }

  return total;
}


void uv__stream_init(uv_loop_t* loop,
                     uv_stream_t* stream,
                     uv_handle_type type) {
  uv__handle_init(loop, (uv_handle_t*)stream, type);
  loop->counters.stream_init++;

  stream->alloc_cb = NULL;
  stream->close_cb = NULL;
  stream->connection_cb = NULL;
  stream->connect_req = NULL;
  stream->accepted_fd = -1;
  stream->fd = -1;
  stream->delayed_error = 0;
  stream->blocking = 0;
  ngx_queue_init(&stream->write_queue);
  ngx_queue_init(&stream->write_completed_queue);
  stream->write_queue_size = 0;

  ev_init(&stream->read_watcher, uv__stream_io);
  stream->read_watcher.data = stream;

  ev_init(&stream->write_watcher, uv__stream_io);
  stream->write_watcher.data = stream;

  assert(ngx_queue_empty(&stream->write_queue));
  assert(ngx_queue_empty(&stream->write_completed_queue));
  assert(stream->write_queue_size == 0);
}


int uv__stream_open(uv_stream_t* stream, int fd, int flags) {
  socklen_t yes;

  assert(fd >= 0);
  stream->fd = fd;

  stream->flags |= flags;

  if (stream->type == UV_TCP) {
    /* Reuse the port address if applicable. */
    yes = 1;
    if (setsockopt(fd, SOL_SOCKET, SO_REUSEADDR, &yes, sizeof yes) == -1) {
      uv__set_sys_error(stream->loop, errno);
      return -1;
    }

    if ((stream->flags & UV_TCP_NODELAY) &&
        uv__tcp_nodelay((uv_tcp_t*)stream, 1)) {
      return -1;
    }

    /* TODO Use delay the user passed in. */
    if ((stream->flags & UV_TCP_KEEPALIVE) &&
        uv__tcp_keepalive((uv_tcp_t*)stream, 1, 60)) {
      return -1;
    }
  }

  /* Associate the fd with each ev_io watcher. */
  ev_io_set(&stream->read_watcher, fd, EV_READ);
  ev_io_set(&stream->write_watcher, fd, EV_WRITE);

  /* These should have been set up by uv_tcp_init or uv_pipe_init. */
  assert(stream->read_watcher.cb == uv__stream_io);
  assert(stream->write_watcher.cb == uv__stream_io);

  return 0;
}


void uv__stream_destroy(uv_stream_t* stream) {
  uv_shutdown_t* shutdown_req;
  uv_write_t* req;
  ngx_queue_t* q;

  assert(stream->flags & UV_CLOSED);

  while (!ngx_queue_empty(&stream->write_queue)) {
    q = ngx_queue_head(&stream->write_queue);
    ngx_queue_remove(q);

    req = ngx_queue_data(q, uv_write_t, queue);
    uv__req_unref(stream->loop, req);

    if (req->bufs != req->bufsml)
      free(req->bufs);

    if (req->cb) {
      uv__set_artificial_error(req->handle->loop, UV_EINTR);
      req->cb(req, -1);
    }
  }

  while (!ngx_queue_empty(&stream->write_completed_queue)) {
    q = ngx_queue_head(&stream->write_completed_queue);
    ngx_queue_remove(q);

    req = ngx_queue_data(q, uv_write_t, queue);
    uv__req_unref(stream->loop, req);

    if (req->cb) {
      uv__set_sys_error(stream->loop, req->error);
      req->cb(req, req->error ? -1 : 0);
    }
  }

<<<<<<< HEAD
  if (!(stream->flags & UV_SHUTTING))
    return;

  if (!stream->shutdown_req)
    return;

  shutdown_req = stream->shutdown_req;
  stream->shutdown_req = NULL;
  uv__req_unref(stream->loop, shutdown_req);

  if (shutdown_req->cb) {
    uv__set_artificial_error(stream->loop, UV_EINTR);
    shutdown_req->cb(shutdown_req, -1);
=======
  if (stream->flags & UV_STREAM_SHUTTING) {
    uv_shutdown_t* req = stream->shutdown_req;
    if (req && req->cb) {
      uv__set_artificial_error(stream->loop, UV_EINTR);
      req->cb(req, -1);
    }
>>>>>>> 985b961d
  }
}


void uv__server_io(EV_P_ ev_io* watcher, int revents) {
  int fd;
  struct sockaddr_storage addr;
  uv_stream_t* stream = watcher->data;

  assert(watcher == &stream->read_watcher ||
         watcher == &stream->write_watcher);
  assert(revents == EV_READ);

  assert(!(stream->flags & UV_CLOSING));

  if (stream->accepted_fd >= 0) {
    ev_io_stop(EV_A, &stream->read_watcher);
    return;
  }

  /* connection_cb can close the server socket while we're
   * in the loop so check it on each iteration.
   */
  while (stream->fd != -1) {
    assert(stream->accepted_fd < 0);
    fd = uv__accept(stream->fd, (struct sockaddr*)&addr, sizeof addr);

    if (fd < 0) {
      if (errno == EAGAIN || errno == EWOULDBLOCK) {
        /* No problem. */
        return;
      } else if (errno == EMFILE) {
        /* TODO special trick. unlock reserved socket, accept, close. */
        return;
      } else if (errno == ECONNABORTED) {
        /* ignore */
        continue;
      } else {
        uv__set_sys_error(stream->loop, errno);
        stream->connection_cb((uv_stream_t*)stream, -1);
      }
    } else {
      stream->accepted_fd = fd;
      stream->connection_cb((uv_stream_t*)stream, 0);
      if (stream->accepted_fd >= 0) {
        /* The user hasn't yet accepted called uv_accept() */
        ev_io_stop(stream->loop->ev, &stream->read_watcher);
        return;
      }
    }
  }
}


int uv_accept(uv_stream_t* server, uv_stream_t* client) {
  uv_stream_t* streamServer;
  uv_stream_t* streamClient;
  int saved_errno;
  int status;

  /* TODO document this */
  assert(server->loop == client->loop);

  saved_errno = errno;
  status = -1;

  streamServer = (uv_stream_t*)server;
  streamClient = (uv_stream_t*)client;

  if (streamServer->accepted_fd < 0) {
    uv__set_sys_error(server->loop, EAGAIN);
    goto out;
  }

  if (uv__stream_open(streamClient, streamServer->accepted_fd,
        UV_STREAM_READABLE | UV_STREAM_WRITABLE)) {
    /* TODO handle error */
    close(streamServer->accepted_fd);
    streamServer->accepted_fd = -1;
    goto out;
  }

  ev_io_start(streamServer->loop->ev, &streamServer->read_watcher);
  streamServer->accepted_fd = -1;
  status = 0;

out:
  errno = saved_errno;
  return status;
}


int uv_listen(uv_stream_t* stream, int backlog, uv_connection_cb cb) {
  int r;

  switch (stream->type) {
    case UV_TCP:
      r = uv_tcp_listen((uv_tcp_t*)stream, backlog, cb);
      break;

    case UV_NAMED_PIPE:
      r = uv_pipe_listen((uv_pipe_t*)stream, backlog, cb);
      break;

    default:
      assert(0);
      return -1;
  }

  if (r == 0)
    uv__handle_start(stream);

  return r;
}


uv_write_t* uv_write_queue_head(uv_stream_t* stream) {
  ngx_queue_t* q;
  uv_write_t* req;

  if (ngx_queue_empty(&stream->write_queue)) {
    return NULL;
  }

  q = ngx_queue_head(&stream->write_queue);
  if (!q) {
    return NULL;
  }

  req = ngx_queue_data(q, struct uv_write_s, queue);
  assert(req);

  return req;
}


static void uv__drain(uv_stream_t* stream) {
  uv_shutdown_t* req;

  assert(!uv_write_queue_head(stream));
  assert(stream->write_queue_size == 0);

  ev_io_stop(stream->loop->ev, &stream->write_watcher);

  /* Shutdown? */
  if ((stream->flags & UV_STREAM_SHUTTING) &&
      !(stream->flags & UV_CLOSING) &&
      !(stream->flags & UV_STREAM_SHUT)) {
    assert(stream->shutdown_req);

    req = stream->shutdown_req;
    stream->shutdown_req = NULL;
    uv__req_unref(stream->loop, req);

    if (shutdown(stream->fd, SHUT_WR)) {
      /* Error. Report it. User should call uv_close(). */
      uv__set_sys_error(stream->loop, errno);
      if (req->cb) {
        req->cb(req, -1);
      }
    } else {
      uv__set_sys_error(stream->loop, 0);
      ((uv_handle_t*) stream)->flags |= UV_STREAM_SHUT;
      if (req->cb) {
        req->cb(req, 0);
      }
    }
  }
}


static size_t uv__write_req_size(uv_write_t* req) {
  size_t size;

  size = uv__buf_count(req->bufs + req->write_index,
                       req->bufcnt - req->write_index);
  assert(req->handle->write_queue_size >= size);

  return size;
}


static void uv__write_req_finish(uv_write_t* req) {
  uv_stream_t* stream = req->handle;

  /* Pop the req off tcp->write_queue. */
  ngx_queue_remove(&req->queue);
  if (req->bufs != req->bufsml) {
    free(req->bufs);
  }
  req->bufs = NULL;

  /* Add it to the write_completed_queue where it will have its
   * callback called in the near future.
   */
  ngx_queue_insert_tail(&stream->write_completed_queue, &req->queue);
  ev_feed_event(stream->loop->ev, &stream->write_watcher, EV_WRITE);
}


/* On success returns NULL. On error returns a pointer to the write request
 * which had the error.
 */
static void uv__write(uv_stream_t* stream) {
  uv_write_t* req;
  struct iovec* iov;
  int iovcnt;
  ssize_t n;

  if (stream->flags & UV_CLOSING) {
    /* Handle was closed this tick. We've received a stale
     * 'is writable' callback from the event loop, ignore.
     */
    return;
  }

start:

  assert(stream->fd >= 0);

  /* Get the request at the head of the queue. */
  req = uv_write_queue_head(stream);
  if (!req) {
    assert(stream->write_queue_size == 0);
    return;
  }

  assert(req->handle == stream);

  /*
   * Cast to iovec. We had to have our own uv_buf_t instead of iovec
   * because Windows's WSABUF is not an iovec.
   */
  assert(sizeof(uv_buf_t) == sizeof(struct iovec));
  iov = (struct iovec*) &(req->bufs[req->write_index]);
  iovcnt = req->bufcnt - req->write_index;

  /*
   * Now do the actual writev. Note that we've been updating the pointers
   * inside the iov each time we write. So there is no need to offset it.
   */

  if (req->send_handle) {
    struct msghdr msg;
    char scratch[64];
    struct cmsghdr *cmsg;
    int fd_to_send = req->send_handle->fd;

    assert(fd_to_send >= 0);

    msg.msg_name = NULL;
    msg.msg_namelen = 0;
    msg.msg_iov = iov;
    msg.msg_iovlen = iovcnt;
    msg.msg_flags = 0;

    msg.msg_control = (void*) scratch;
    msg.msg_controllen = CMSG_LEN(sizeof(fd_to_send));

    cmsg = CMSG_FIRSTHDR(&msg);
    cmsg->cmsg_level = SOL_SOCKET;
    cmsg->cmsg_type = SCM_RIGHTS;
    cmsg->cmsg_len = msg.msg_controllen;
    *(int*) CMSG_DATA(cmsg) = fd_to_send;

    do {
      n = sendmsg(stream->fd, &msg, 0);
    }
    while (n == -1 && errno == EINTR);
  } else {
    do {
      if (iovcnt == 1) {
        n = write(stream->fd, iov[0].iov_base, iov[0].iov_len);
      } else {
        n = writev(stream->fd, iov, iovcnt);
      }
    }
    while (n == -1 && errno == EINTR);
  }

  if (n < 0) {
    if (errno != EAGAIN && errno != EWOULDBLOCK) {
      /* Error */
      req->error = errno;
      stream->write_queue_size -= uv__write_req_size(req);
      uv__write_req_finish(req);
      return;
    } else if (stream->blocking) {
      /* If this is a blocking stream, try again. */
      goto start;
    }
  } else {
    /* Successful write */

    /* Update the counters. */
    while (n >= 0) {
      uv_buf_t* buf = &(req->bufs[req->write_index]);
      size_t len = buf->len;

      assert(req->write_index < req->bufcnt);

      if ((size_t)n < len) {
        buf->base += n;
        buf->len -= n;
        stream->write_queue_size -= n;
        n = 0;

        /* There is more to write. */
        if (stream->blocking) {
          /*
           * If we're blocking then we should not be enabling the write
           * watcher - instead we need to try again.
           */
          goto start;
        } else {
          /* Break loop and ensure the watcher is pending. */
          break;
        }

      } else {
        /* Finished writing the buf at index req->write_index. */
        req->write_index++;

        assert((size_t)n >= len);
        n -= len;

        assert(stream->write_queue_size >= len);
        stream->write_queue_size -= len;

        if (req->write_index == req->bufcnt) {
          /* Then we're done! */
          assert(n == 0);
          uv__write_req_finish(req);
          /* TODO: start trying to write the next request. */
          return;
        }
      }
    }
  }

  /* Either we've counted n down to zero or we've got EAGAIN. */
  assert(n == 0 || n == -1);

  /* Only non-blocking streams should use the write_watcher. */
  assert(!stream->blocking);

  /* We're not done. */
  ev_io_start(stream->loop->ev, &stream->write_watcher);
}


static void uv__write_callbacks(uv_stream_t* stream) {
  uv_write_t* req;
  ngx_queue_t* q;

  while (!ngx_queue_empty(&stream->write_completed_queue)) {
    /* Pop a req off write_completed_queue. */
    q = ngx_queue_head(&stream->write_completed_queue);
    req = ngx_queue_data(q, uv_write_t, queue);
    ngx_queue_remove(q);
    uv__req_unref(stream->loop, req);

    /* NOTE: call callback AFTER freeing the request data. */
    if (req->cb) {
      uv__set_sys_error(stream->loop, req->error);
      req->cb(req, req->error ? -1 : 0);
    }
  }

  assert(ngx_queue_empty(&stream->write_completed_queue));

  /* Write queue drained. */
  if (!uv_write_queue_head(stream)) {
    uv__drain(stream);
  }
}


static uv_handle_type uv__handle_type(int fd) {
  struct sockaddr_storage ss;
  socklen_t len;

  memset(&ss, 0, sizeof(ss));
  len = sizeof(ss);

  if (getsockname(fd, (struct sockaddr*)&ss, &len))
    return UV_UNKNOWN_HANDLE;

  switch (ss.ss_family) {
  case AF_UNIX:
    return UV_NAMED_PIPE;
  case AF_INET:
  case AF_INET6:
    return UV_TCP;
  }

  return UV_UNKNOWN_HANDLE;
}


static void uv__read(uv_stream_t* stream) {
  uv_buf_t buf;
  ssize_t nread;
  struct msghdr msg;
  struct cmsghdr* cmsg;
  char cmsg_space[64];
  struct ev_loop* ev = stream->loop->ev;

  /* XXX: Maybe instead of having UV_STREAM_READING we just test if
   * tcp->read_cb is NULL or not?
   */
  while ((stream->read_cb || stream->read2_cb) &&
         stream->flags & UV_STREAM_READING) {
    assert(stream->alloc_cb);
    buf = stream->alloc_cb((uv_handle_t*)stream, 64 * 1024);

    assert(buf.len > 0);
    assert(buf.base);
    assert(stream->fd >= 0);

    if (stream->read_cb) {
      do {
        nread = read(stream->fd, buf.base, buf.len);
      }
      while (nread < 0 && errno == EINTR);
    } else {
      assert(stream->read2_cb);
      /* read2_cb uses recvmsg */
      msg.msg_flags = 0;
      msg.msg_iov = (struct iovec*) &buf;
      msg.msg_iovlen = 1;
      msg.msg_name = NULL;
      msg.msg_namelen = 0;
      /* Set up to receive a descriptor even if one isn't in the message */
      msg.msg_controllen = 64;
      msg.msg_control = (void *) cmsg_space;

      do {
        nread = recvmsg(stream->fd, &msg, 0);
      }
      while (nread < 0 && errno == EINTR);
    }


    if (nread < 0) {
      /* Error */
      if (errno == EAGAIN || errno == EWOULDBLOCK) {
        /* Wait for the next one. */
        if (stream->flags & UV_STREAM_READING) {
          ev_io_start(ev, &stream->read_watcher);
        }
        uv__set_sys_error(stream->loop, EAGAIN);

        if (stream->read_cb) {
          stream->read_cb(stream, 0, buf);
        } else {
          stream->read2_cb((uv_pipe_t*)stream, 0, buf, UV_UNKNOWN_HANDLE);
        }

        return;
      } else {
        /* Error. User should call uv_close(). */
        uv__set_sys_error(stream->loop, errno);

        if (stream->read_cb) {
          stream->read_cb(stream, -1, buf);
        } else {
          stream->read2_cb((uv_pipe_t*)stream, -1, buf, UV_UNKNOWN_HANDLE);
        }

        assert(!ev_is_active(&stream->read_watcher));
        return;
      }

    } else if (nread == 0) {
      /* EOF */
      uv__set_artificial_error(stream->loop, UV_EOF);
      ev_io_stop(ev, &stream->read_watcher);
      if (!ev_is_active(&stream->write_watcher))
        uv__handle_stop(stream);

      if (stream->read_cb) {
        stream->read_cb(stream, -1, buf);
      } else {
        stream->read2_cb((uv_pipe_t*)stream, -1, buf, UV_UNKNOWN_HANDLE);
      }
      return;
    } else {
      /* Successful read */
      ssize_t buflen = buf.len;

      if (stream->read_cb) {
        stream->read_cb(stream, nread, buf);
      } else {
        assert(stream->read2_cb);

        /*
         * XXX: Some implementations can send multiple file descriptors in a
         * single message. We should be using CMSG_NXTHDR() to walk the
         * chain to get at them all. This would require changing the API to
         * hand these back up the caller, is a pain.
         */

        for (cmsg = CMSG_FIRSTHDR(&msg);
             msg.msg_controllen > 0 && cmsg != NULL;
             cmsg = CMSG_NXTHDR(&msg, cmsg)) {

          if (cmsg->cmsg_type == SCM_RIGHTS) {
            if (stream->accepted_fd != -1) {
              fprintf(stderr, "(libuv) ignoring extra FD received\n");
            }

            stream->accepted_fd = *(int *) CMSG_DATA(cmsg);

          } else {
            fprintf(stderr, "ignoring non-SCM_RIGHTS ancillary data: %d\n",
                cmsg->cmsg_type);
          }
        }


        if (stream->accepted_fd >= 0) {
          stream->read2_cb((uv_pipe_t*)stream, nread, buf,
              uv__handle_type(stream->accepted_fd));
        } else {
          stream->read2_cb((uv_pipe_t*)stream, nread, buf, UV_UNKNOWN_HANDLE);
        }
      }

      /* Return if we didn't fill the buffer, there is no more data to read. */
      if (nread < buflen) {
        return;
      }
    }
  }
}


int uv_shutdown(uv_shutdown_t* req, uv_stream_t* stream, uv_shutdown_cb cb) {
  assert((stream->type == UV_TCP || stream->type == UV_NAMED_PIPE) &&
         "uv_shutdown (unix) only supports uv_handle_t right now");
  assert(stream->fd >= 0);

  if (!(stream->flags & UV_STREAM_WRITABLE) ||
      stream->flags & UV_STREAM_SHUT ||
      stream->flags & UV_CLOSED ||
      stream->flags & UV_CLOSING) {
    uv__set_sys_error(stream->loop, EINVAL);
    return -1;
  }

  /* Initialize request */
  uv__req_init(stream->loop, req, UV_SHUTDOWN);
  req->handle = stream;
  req->cb = cb;
  stream->shutdown_req = req;
<<<<<<< HEAD
  stream->flags |= UV_SHUTTING;
=======

  ((uv_handle_t*)stream)->flags |= UV_STREAM_SHUTTING;

>>>>>>> 985b961d

  ev_io_start(stream->loop->ev, &stream->write_watcher);

  return 0;
}


void uv__stream_pending(uv_stream_t* handle) {
  uv__stream_io(handle->loop->ev, &handle->write_watcher, EV_WRITE);
}


void uv__stream_io(EV_P_ ev_io* watcher, int revents) {
  uv_stream_t* stream = watcher->data;

  assert(stream->type == UV_TCP || stream->type == UV_NAMED_PIPE ||
      stream->type == UV_TTY);
  assert(watcher == &stream->read_watcher ||
         watcher == &stream->write_watcher);
  assert(!(stream->flags & UV_CLOSING));

  if (stream->connect_req) {
    uv__stream_connect(stream);
  } else {
    assert(revents & (EV_READ | EV_WRITE));
    assert(stream->fd >= 0);

    if (revents & EV_READ) {
      uv__read((uv_stream_t*)stream);
    }

    if (revents & EV_WRITE) {
      uv__write(stream);
      uv__write_callbacks(stream);
    }
  }
}


/**
 * We get called here from directly following a call to connect(2).
 * In order to determine if we've errored out or succeeded must call
 * getsockopt.
 */
static void uv__stream_connect(uv_stream_t* stream) {
  int error;
  uv_connect_t* req = stream->connect_req;
  socklen_t errorsize = sizeof(int);

  assert(stream->type == UV_TCP || stream->type == UV_NAMED_PIPE);
  assert(req);

  if (stream->delayed_error) {
    /* To smooth over the differences between unixes errors that
     * were reported synchronously on the first connect can be delayed
     * until the next tick--which is now.
     */
    error = stream->delayed_error;
    stream->delayed_error = 0;
  } else {
    /* Normal situation: we need to get the socket error from the kernel. */
    assert(stream->fd >= 0);
    getsockopt(stream->fd, SOL_SOCKET, SO_ERROR, &error, &errorsize);
  }

  if (error == EINPROGRESS)
    return;

  if (error == 0)
    ev_io_start(stream->loop->ev, &stream->read_watcher);

  stream->connect_req = NULL;
  uv__req_unref(stream->loop, req);

  if (req->cb) {
    uv__set_sys_error(stream->loop, error);
    req->cb(req, error ? -1 : 0);
  }
}


int uv__connect(uv_connect_t* req, uv_stream_t* stream, struct sockaddr* addr,
    socklen_t addrlen, uv_connect_cb cb) {
  int sockfd;
  int r;

  if (stream->fd <= 0) {
    if ((sockfd = uv__socket(addr->sa_family, SOCK_STREAM, 0)) == -1) {
      uv__set_sys_error(stream->loop, errno);
      return -1;
    }

    if (uv__stream_open(stream,
                        sockfd,
                        UV_STREAM_READABLE | UV_STREAM_WRITABLE)) {
      close(sockfd);
      return -2;
    }
  }

  uv__req_init(stream->loop, req, UV_CONNECT);
  req->cb = cb;
  req->handle = stream;
  ngx_queue_init(&req->queue);

  if (stream->connect_req) {
    uv__set_sys_error(stream->loop, EALREADY);
    return -1;
  }

  if (stream->type != UV_TCP) {
    uv__set_sys_error(stream->loop, ENOTSOCK);
    return -1;
  }

  stream->connect_req = req;

  do {
    r = connect(stream->fd, addr, addrlen);
  }
  while (r == -1 && errno == EINTR);

  stream->delayed_error = 0;

  if (r != 0 && errno != EINPROGRESS) {
    switch (errno) {
      /* If we get a ECONNREFUSED wait until the next tick to report the
       * error. Solaris wants to report immediately--other unixes want to
       * wait.
       *
       * XXX: do the same for ECONNABORTED?
       */
      case ECONNREFUSED:
        stream->delayed_error = errno;
        break;

      default:
        uv__set_sys_error(stream->loop, errno);
        return -1;
    }
  }

  assert(stream->write_watcher.data == stream);
  ev_io_start(stream->loop->ev, &stream->write_watcher);

  if (stream->delayed_error)
    uv__make_pending(stream);

  return 0;
}


int uv_write2(uv_write_t* req, uv_stream_t* stream, uv_buf_t bufs[], int bufcnt,
    uv_stream_t* send_handle, uv_write_cb cb) {
  int empty_queue;

  assert((stream->type == UV_TCP || stream->type == UV_NAMED_PIPE ||
      stream->type == UV_TTY) &&
      "uv_write (unix) does not yet support other types of streams");

  if (stream->fd < 0) {
    uv__set_sys_error(stream->loop, EBADF);
    return -1;
  }

  if (send_handle) {
    if (stream->type != UV_NAMED_PIPE || !((uv_pipe_t*)stream)->ipc) {
      uv__set_sys_error(stream->loop, EOPNOTSUPP);
      return -1;
    }
  }

  empty_queue = (stream->write_queue_size == 0);

  /* Initialize the req */
  uv__req_init(stream->loop, req, UV_WRITE);
  req->cb = cb;
  req->handle = stream;
  req->error = 0;
  req->send_handle = send_handle;
  ngx_queue_init(&req->queue);

  if (bufcnt <= UV_REQ_BUFSML_SIZE) {
    req->bufs = req->bufsml;
  }
  else {
    req->bufs = malloc(sizeof(uv_buf_t) * bufcnt);
  }

  memcpy(req->bufs, bufs, bufcnt * sizeof(uv_buf_t));
  req->bufcnt = bufcnt;

  /*
   * fprintf(stderr, "cnt: %d bufs: %p bufsml: %p\n", bufcnt, req->bufs, req->bufsml);
   */

  req->write_index = 0;
  stream->write_queue_size += uv__buf_count(bufs, bufcnt);

  /* Append the request to write_queue. */
  ngx_queue_insert_tail(&stream->write_queue, &req->queue);

  assert(!ngx_queue_empty(&stream->write_queue));
  assert(stream->write_watcher.cb == uv__stream_io);
  assert(stream->write_watcher.data == stream);
  assert(stream->write_watcher.fd == stream->fd);

  /* If the queue was empty when this function began, we should attempt to
   * do the write immediately. Otherwise start the write_watcher and wait
   * for the fd to become writable.
   */
  if (empty_queue) {
    uv__write(stream);
  } else {
    /*
     * blocking streams should never have anything in the queue.
     * if this assert fires then somehow the blocking stream isn't being
     * sufficently flushed in uv__write.
     */
    assert(!stream->blocking);

    ev_io_start(stream->loop->ev, &stream->write_watcher);
  }

  return 0;
}


/* The buffers to be written must remain valid until the callback is called.
 * This is not required for the uv_buf_t array.
 */
int uv_write(uv_write_t* req, uv_stream_t* stream, uv_buf_t bufs[], int bufcnt,
    uv_write_cb cb) {
  return uv_write2(req, stream, bufs, bufcnt, NULL, cb);
}


int uv__read_start_common(uv_stream_t* stream, uv_alloc_cb alloc_cb,
    uv_read_cb read_cb, uv_read2_cb read2_cb) {
  assert(stream->type == UV_TCP || stream->type == UV_NAMED_PIPE ||
      stream->type == UV_TTY);

  if (stream->flags & UV_CLOSING) {
    uv__set_sys_error(stream->loop, EINVAL);
    return -1;
  }

  /* The UV_STREAM_READING flag is irrelevant of the state of the tcp - it just
   * expresses the desired state of the user.
   */
<<<<<<< HEAD
  stream->flags |= UV_READING;
=======
  ((uv_handle_t*)stream)->flags |= UV_STREAM_READING;
>>>>>>> 985b961d

  /* TODO: try to do the read inline? */
  /* TODO: keep track of tcp state. If we've gotten a EOF then we should
   * not start the IO watcher.
   */
  assert(stream->fd >= 0);
  assert(alloc_cb);

  stream->read_cb = read_cb;
  stream->read2_cb = read2_cb;
  stream->alloc_cb = alloc_cb;

  /* These should have been set by uv_tcp_init. */
  assert(stream->read_watcher.cb == uv__stream_io);

  ev_io_start(stream->loop->ev, &stream->read_watcher);
  uv__handle_start(stream);

  return 0;
}


int uv_read_start(uv_stream_t* stream, uv_alloc_cb alloc_cb,
    uv_read_cb read_cb) {
  return uv__read_start_common(stream, alloc_cb, read_cb, NULL);
}


int uv_read2_start(uv_stream_t* stream, uv_alloc_cb alloc_cb,
    uv_read2_cb read_cb) {
  return uv__read_start_common(stream, alloc_cb, NULL, read_cb);
}


int uv_read_stop(uv_stream_t* stream) {
  ev_io_stop(stream->loop->ev, &stream->read_watcher);
<<<<<<< HEAD
  uv__handle_stop(stream);
  stream->flags &= ~UV_READING;
=======
  stream->flags &= ~UV_STREAM_READING;
>>>>>>> 985b961d
  stream->read_cb = NULL;
  stream->read2_cb = NULL;
  stream->alloc_cb = NULL;
  return 0;
}


int uv_is_readable(const uv_stream_t* stream) {
  return stream->flags & UV_STREAM_READABLE;
}


int uv_is_writable(const uv_stream_t* stream) {
  return stream->flags & UV_STREAM_WRITABLE;
}


void uv__stream_close(uv_stream_t* handle) {
  uv_read_stop(handle);
  ev_io_stop(handle->loop->ev, &handle->write_watcher);

  close(handle->fd);
  handle->fd = -1;

  if (handle->accepted_fd >= 0) {
    close(handle->accepted_fd);
    handle->accepted_fd = -1;
  }

  assert(!ev_is_active(&handle->read_watcher));
  assert(!ev_is_active(&handle->write_watcher));
}<|MERGE_RESOLUTION|>--- conflicted
+++ resolved
@@ -158,8 +158,7 @@
     }
   }
 
-<<<<<<< HEAD
-  if (!(stream->flags & UV_SHUTTING))
+  if (!(stream->flags & UV_STREAM_SHUTTING))
     return;
 
   if (!stream->shutdown_req)
@@ -172,14 +171,6 @@
   if (shutdown_req->cb) {
     uv__set_artificial_error(stream->loop, UV_EINTR);
     shutdown_req->cb(shutdown_req, -1);
-=======
-  if (stream->flags & UV_STREAM_SHUTTING) {
-    uv_shutdown_t* req = stream->shutdown_req;
-    if (req && req->cb) {
-      uv__set_artificial_error(stream->loop, UV_EINTR);
-      req->cb(req, -1);
-    }
->>>>>>> 985b961d
   }
 }
 
@@ -736,13 +727,7 @@
   req->handle = stream;
   req->cb = cb;
   stream->shutdown_req = req;
-<<<<<<< HEAD
-  stream->flags |= UV_SHUTTING;
-=======
-
-  ((uv_handle_t*)stream)->flags |= UV_STREAM_SHUTTING;
-
->>>>>>> 985b961d
+  stream->flags |= UV_STREAM_SHUTTING;
 
   ev_io_start(stream->loop->ev, &stream->write_watcher);
 
@@ -825,7 +810,7 @@
 
 
 int uv__connect(uv_connect_t* req, uv_stream_t* stream, struct sockaddr* addr,
-    socklen_t addrlen, uv_connect_cb cb) {
+    socklen_t addrlen, uv_connect_cb cb) { 
   int sockfd;
   int r;
 
@@ -993,11 +978,7 @@
   /* The UV_STREAM_READING flag is irrelevant of the state of the tcp - it just
    * expresses the desired state of the user.
    */
-<<<<<<< HEAD
-  stream->flags |= UV_READING;
-=======
-  ((uv_handle_t*)stream)->flags |= UV_STREAM_READING;
->>>>>>> 985b961d
+  stream->flags |= UV_STREAM_READING;
 
   /* TODO: try to do the read inline? */
   /* TODO: keep track of tcp state. If we've gotten a EOF then we should
@@ -1034,12 +1015,8 @@
 
 int uv_read_stop(uv_stream_t* stream) {
   ev_io_stop(stream->loop->ev, &stream->read_watcher);
-<<<<<<< HEAD
   uv__handle_stop(stream);
-  stream->flags &= ~UV_READING;
-=======
   stream->flags &= ~UV_STREAM_READING;
->>>>>>> 985b961d
   stream->read_cb = NULL;
   stream->read2_cb = NULL;
   stream->alloc_cb = NULL;
