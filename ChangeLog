<<<<<<< HEAD
2013.11.21, Version 0.11.15 (Unstable), bfe645ed7e99ca5670d9279ad472b604c129d2e5

Changes since version 0.11.14:

* fsevents: report errors to user (Fedor Indutny)

* include: UV_FS_EVENT_RECURSIVE is a flag (Fedor Indutny)

* linux: use CLOCK_MONOTONIC_COARSE if available (Ben Noordhuis)

* build: make systemtap probes work with gyp build (Ben Noordhuis)

* unix: update events from pevents between polls (Fedor Indutny)

* fsevents: support japaneese characters in path (Chris Bank)

* linux: don't turn on SO_REUSEPORT socket option (Ben Noordhuis)

* queue: strengthen type checks (Ben Noordhuis)

* include: remove uv_strlcat() and uv_strlcpy() (Ben Noordhuis)

* build: fix windows smp build with gyp (Geert Jansen)

* unix: return exec errors from uv_spawn, not async (Alex Crichton)

* fsevents: use native character encoding file paths (Ben Noordhuis)

* linux: handle EPOLLHUP without EPOLLIN/EPOLLOUT (Ben Noordhuis)

* windows: use _snwprintf(), not swprintf() (Ben Noordhuis)

* fsevents: use FlagNoDefer for FSEventStreamCreate (Fedor Indutny)

* unix: fix reopened fd bug (Fedor Indutny)

* core: fix fake watcher list and count preservation (Fedor Indutny)

* unix: set close-on-exec flag on received fds (Ben Noordhuis)

* netbsd, openbsd: enable futimes() wrapper (Ben Noordhuis)

* unix: nicer error message when kqueue() fails (Ben Noordhuis)

* samples: add socks5 proxy sample application (Ben Noordhuis)
=======
2013.12.13, Version 0.10.20 (Stable), 04141464dd0fba90ace9aa6f7003ce139b888a40

Changes since version 0.10.19:

* linux: fix up SO_REUSEPORT back-port (Ben Noordhuis)

* fs-event: fix invalid memory access (huxingyi)
>>>>>>> f3d311ed


2013.11.13, Version 0.10.19 (Stable), 33959f7524090b8d2c6c41e2400ca77e31755059

Changes since version 0.10.18:

* darwin: avoid calling GetCurrentProcess (Fedor Indutny)

* unix: update events from pevents between polls (Fedor Indutny)

* fsevents: support japaneese characters in path (Chris Bank)

* linux: don't turn on SO_REUSEPORT socket option (Ben Noordhuis)

* build: fix windows smp build with gyp (Geert Jansen)

* linux: handle EPOLLHUP without EPOLLIN/EPOLLOUT (Ben Noordhuis)

* unix: fix reopened fd bug (Fedor Indutny)

* core: fix fake watcher list and count preservation (Fedor Indutny)


2013.10.30, Version 0.11.14 (Unstable), d7a6482f45c1b4eb4a853dbe1a9ce8090a35633a

Changes since version 0.11.13:

* darwin: create fsevents thread on demand (Ben Noordhuis)

* fsevents: FSEvents is most likely not thread-safe (Fedor Indutny)

* fsevents: use shared FSEventStream (Fedor Indutny)

* windows: make uv_fs_chmod() report errors correctly (Bert Belder)

* windows: make uv_shutdown() for write-only pipes work (Bert Belder)

* windows/fs: wrap multi-statement macros in do..while block (Bert Belder)

* windows/fs: make uv_fs_open() report EINVAL correctly (Bert Belder)

* windows/fs: handle _open_osfhandle() failure correctly (Bert Belder)

* windows/fs: wrap multi-statement macros in do..while block (Bert Belder)

* windows/fs: make uv_fs_open() report EINVAL correctly (Bert Belder)

* windows/fs: handle _open_osfhandle() failure correctly (Bert Belder)

* build: clarify instructions for Windows (Brian Kaisner)

* build: remove GCC_WARN_ABOUT_MISSING_NEWLINE (Ben Noordhuis)

* darwin: fix 10.6 build error in fsevents.c (Ben Noordhuis)

* windows: run close callbacks after polling for i/o (Saúl Ibarra Corretgé)

* include: clarify uv_tcp_bind() behavior (Ben Noordhuis)

* include: clean up includes in uv.h (Ben Noordhuis)

* include: remove UV_IO_PRIVATE_FIELDS macro (Ben Noordhuis)

* include: fix typo in comment in uv.h (Ben Noordhuis)

* include: update uv_is_active() documentation (Ben Noordhuis)

* include: make uv_process_options_t.cwd const (Ben Noordhuis)

* unix: wrap long lines at 80 columns (Ben Noordhuis)

* unix, windows: make uv_is_*() always return 0 or 1 (Ben Noordhuis)

* bench: measure total/init/dispatch/cleanup times (Ben Noordhuis)

* build: use -pthread on sunos (Timothy J. Fontaine)

* windows: remove duplicate check in stream.c (Ben Noordhuis)

* unix: sanity-check fds before closing (Ben Noordhuis)

* unix: remove uv__pipe_accept() (Ben Noordhuis)

* unix: fix uv_spawn() NULL pointer deref on ENOMEM (Ben Noordhuis)

* unix: don't close inherited fds on uv_spawn() fail (Ben Noordhuis)

* unix: revert recent FSEvent changes (Ben Noordhuis)

* fsevents: fix clever rescheduling (Fedor Indutny)

* linux: ignore fractional time in uv_uptime() (Ben Noordhuis)

* unix: fix SIGCHLD waitpid() race in process.c (Ben Noordhuis)

* unix, windows: add uv_fs_event_start/stop functions (Saúl Ibarra Corretgé)

* unix: fix non-synchronized access in signal.c (Ben Noordhuis)

* unix: add atomic-ops.h (Ben Noordhuis)

* unix: add spinlock.h (Ben Noordhuis)

* unix: clean up uv_tty_set_mode() a little (Ben Noordhuis)

* unix: make uv_tty_reset_mode() async signal-safe (Ben Noordhuis)

* include: add E2BIG status code mapping (Ben Noordhuis)

* windows: fix duplicate case build error (Ben Noordhuis)

* windows: remove unneeded check (Saúl Ibarra Corretgé)

* include: document pipe path truncation behavior (Ben Noordhuis)

* fsevents: increase stack size for OSX 10.9 (Fedor Indutny)

* windows: _snprintf expected wrong parameter type in string (Maks Naumov)

* windows: "else" keyword is missing (Maks Naumov)

* windows: incorrect check for SOCKET_ERROR (Maks Naumov)

* windows: add stdlib.h to satisfy reference to abort (Sean Farrell)

* build: fix check target for mingw (Sean Farrell)

* unix: move uv_shutdown() assertion (Keno Fischer)

* darwin: avoid calling GetCurrentProcess (Fedor Indutny)


2013.10.19, Version 0.10.18 (Stable), 9ec52963b585e822e87bdc5de28d6143aff0d2e5

Changes since version 0.10.17:

* unix: fix uv_spawn() NULL pointer deref on ENOMEM (Ben Noordhuis)

* unix: don't close inherited fds on uv_spawn() fail (Ben Noordhuis)

* unix: revert recent FSEvent changes (Ben Noordhuis)

* unix: fix non-synchronized access in signal.c (Ben Noordhuis)


2013.09.25, Version 0.10.17 (Stable), 9670e0a93540c2f0d86c84a375f2303383c11e7e

Changes since version 0.10.16:

* build: remove GCC_WARN_ABOUT_MISSING_NEWLINE (Ben Noordhuis)

* darwin: fix 10.6 build error in fsevents.c (Ben Noordhuis)


2013.09.06, Version 0.10.16 (Stable), 2bce230d81f4853a23662cbeb26fe98010b1084b

Changes since version 0.10.15:

* windows: make uv_shutdown() for write-only pipes work (Bert Belder)

* windows: make uv_fs_open() report EINVAL when invalid arguments are passed
  (Bert Belder)

* windows: make uv_fs_open() report _open_osfhandle() failure correctly (Bert
  Belder)

* windows: make uv_fs_chmod() report errors correctly (Bert Belder)

* windows: wrap multi-statement macros in do..while block (Bert Belder)


2013.09.05, Version 0.11.13 (Unstable), f5b6db6c1d7f93d28281207fd47c3841c9a9792e

Changes since version 0.11.12:

* unix: define _GNU_SOURCE, exposes glibc-isms (Ben Noordhuis)

* windows: check for nonconforming swprintf arguments (Brent Cook)

* build: include internal headers in source list (Brent Cook)

* include: merge uv_tcp_bind and uv_tcp_bind6 (Ben Noordhuis)

* include: merge uv_tcp_connect and uv_tcp_connect6 (Ben Noordhuis)

* include: merge uv_udp_bind and uv_udp_bind6 (Ben Noordhuis)

* include: merge uv_udp_send and uv_udp_send6 (Ben Noordhuis)


2013.09.03, Version 0.11.12 (Unstable), 82d01d5f6780d178f5176a01425ec297583c0811

Changes since version 0.11.11:

* test: fix epoll_wait() usage in test-embed.c (Ben Noordhuis)

* include: uv_alloc_cb now takes uv_buf_t* (Ben Noordhuis)

* include: uv_read{2}_cb now takes const uv_buf_t* (Ben Noordhuis)

* include: uv_ip[46]_addr now takes sockaddr_in* (Ben Noordhuis)

* include: uv_tcp_bind{6} now takes sockaddr_in* (Ben Noordhuis)

* include: uv_tcp_connect{6} now takes sockaddr_in* (Ben Noordhuis)

* include: uv_udp_recv_cb now takes const uv_buf_t* (Ben Noordhuis)

* include: uv_udp_bind{6} now takes sockaddr_in* (Ben Noordhuis)

* include: uv_udp_send{6} now takes sockaddr_in* (Ben Noordhuis)

* include: uv_spawn takes const uv_process_options_t* (Ben Noordhuis)

* include: make uv_write{2} const correct (Ben Noordhuis)

* windows: fix flags assignment in uv_fs_readdir() (Ben Noordhuis)

* windows: fix stray comments (Ben Noordhuis)

* windows: remove unused is_path_dir() function (Ben Noordhuis)


2013.08.30, Version 0.11.11 (Unstable), ba876d53539ed0427c52039012419cd9374c6f0d

Changes since version 0.11.10:

* unix, windows: add thread-local storage API (Ben Noordhuis)

* linux: don't turn on SO_REUSEPORT socket option (Ben Noordhuis)

* darwin: fix 10.6 build error in fsevents.c (Ben Noordhuis)

* windows: make uv_shutdown() for write-only pipes work (Bert Belder)

* include: update uv_udp_open() / uv_udp_bind() docs (Ben Noordhuis)

* unix: req queue must be empty when destroying loop (Ben Noordhuis)

* unix: move loop functions from core.c to loop.c (Ben Noordhuis)

* darwin: remove CoreFoundation dependency (Ben Noordhuis)

* windows: make autotools build system work with mingw (Keno Fischer)

* windows: fix mingw build (Alex Crichton)

* windows: tweak Makefile.mingw for easier usage (Alex Crichton)

* build: remove _GNU_SOURCE macro definition (Ben Noordhuis)


2013.08.25, Version 0.11.10 (Unstable), 742dadcb7154cc7bb89c0c228a223b767a36cf0d

* windows: Re-implement uv_fs_stat. The st_ctime field now contains the change
  time, not the creation time, like on unix systems. st_dev, st_ino, st_blocks
  and st_blksize are now also filled out. (Bert Belder)

* linux: fix setsockopt(SO_REUSEPORT) error handling (Ben Noordhuis)

* windows: report uv_process_t exit code correctly (Bert Belder)

* windows: make uv_fs_chmod() report errors correctly (Bert Belder)

* windows: make some more NT apis available for libuv's internal use (Bert
  Belder)

* windows: squelch some compiler warnings (Bert Belder)


2013.08.24, Version 0.11.9 (Unstable), a2d29b5b068cbac93dc16138fb30a74e2669daad

Changes since version 0.11.8:

* fsevents: share FSEventStream between multiple FS watchers, which removes a
  limit on the maximum number of file watchers that can be created on OS X.
  (Fedor Indutny)

* process: the `exit_status` parameter for a uv_process_t's exit callback now
  is an int64_t, and no longer an int. (Bert Belder)

* process: make uv_spawn() return some types of errors immediately on windows,
  instead of passing the error code the the exit callback. This brings it on
  par with libuv's behavior on unix. (Bert Belder)


2013.08.24, Version 0.10.15 (Stable), 221078a8fdd9b853c6b557b3d9a5dd744b4fdd6b

Changes since version 0.10.14:

* fsevents: create FSEvents thread on demand (Ben Noordhuis)

* fsevents: use a single thread for interacting with FSEvents, because it's not
  thread-safe. (Fedor Indutny)

* fsevents: share FSEventStream between multiple FS watchers, which removes a
  limit on the maximum number of file watchers that can be created on OS X.
  (Fedor Indutny)


2013.08.22, Version 0.11.8 (Unstable), a5260462db80ab0deab6b9e6a8991dd8f5a9a2f8

Changes since version 0.11.7:

* unix: fix missing return value warning in stream.c (Ben Noordhuis)

* build: serial-tests was added in automake v1.12 (Ben Noordhuis)

* windows: fix uninitialized local variable warning (Ben Noordhuis)

* windows: fix missing return value warning (Ben Noordhuis)

* build: fix string comparisons in autogen.sh (Ben Noordhuis)

* windows: move INLINE macro, remove UNUSED (Ben Noordhuis)

* unix: clean up __attribute__((quux)) usage (Ben Noordhuis)

* sunos: remove futimes() macro (Ben Noordhuis)

* unix: fix uv__signal_unlock() prototype (Ben Noordhuis)

* unix, windows: allow NULL async callback (Ben Noordhuis)

* build: apply dtrace -G to all object files (Timothy J. Fontaine)

* darwin: fix indentation in uv__hrtime() (Ben Noordhuis)

* darwin: create fsevents thread on demand (Ben Noordhuis)

* darwin: reduce fsevents thread stack size (Ben Noordhuis)

* darwin: call pthread_setname_np() if available (Ben Noordhuis)

* build: fix automake serial-tests check again (Ben Noordhuis)

* unix: retry waitpid() on EINTR (Ben Noordhuis)

* darwin: fix ios build error (Ben Noordhuis)

* darwin: fix ios compiler warning (Ben Noordhuis)

* test: simplify test-ip6-addr.c (Ben Noordhuis)

* unix, windows: fix ipv6 link-local address parsing (Ben Noordhuis)

* fsevents: FSEvents is most likely not thread-safe (Fedor Indutny)

* windows: omit stdint.h, fix msvc 2008 build error (Ben Noordhuis)


2013.08.22, Version 0.10.14 (Stable), 15d64132151c18b26346afa892444b95e2addad0

Changes since version 0.10.13:

* unix: retry waitpid() on EINTR (Ben Noordhuis)


2013.08.07, Version 0.11.7 (Unstable), 3cad361f8776f70941b39d65bd9426bcb1aa817b

Changes since version 0.11.6:

* unix, windows: fix uv_fs_chown() function prototype (Ben Noordhuis)

* unix, windows: remove unused variables (Brian White)

* test: fix signed/unsigned comparison warnings (Ben Noordhuis)

* build: dtrace shouldn't break out of tree builds (Timothy J. Fontaine)

* unix, windows: don't read/recv if buf.len==0 (Ben Noordhuis)

* build: add mingw makefile (Ben Noordhuis)

* unix, windows: add MAC to uv_interface_addresses() (Brian White)

* build: enable AM_INIT_AUTOMAKE([subdir-objects]) (Ben Noordhuis)

* unix, windows: make buf arg to uv_fs_write const (Ben Noordhuis)

* sunos: fix build breakage introduced in e3a657c (Ben Noordhuis)

* aix: fix build breakage introduced in 3ee4d3f (Ben Noordhuis)

* windows: fix mingw32 build, define JOB_OBJECT_XXX (Yasuhiro Matsumoto)

* windows: fix mingw32 build, include limits.h (Yasuhiro Matsumoto)

* test: replace sprintf() with snprintf() (Ben Noordhuis)

* test: replace strcpy() with strncpy() (Ben Noordhuis)

* openbsd: fix uv_ip6_addr() unused variable warnings (Ben Noordhuis)

* openbsd: fix dlerror() const correctness warning (Ben Noordhuis)

* openbsd: fix uv_fs_sendfile() unused variable warnings (Ben Noordhuis)

* build: disable parallel automake tests (Ben Noordhuis)

* test: add windows-only snprintf() function (Ben Noordhuis)

* build: add automake serial-tests version check (Ben Noordhuis)


2013.07.26, Version 0.10.13 (Stable), 381312e1fe6fecbabc943ccd56f0e7d114b3d064

Changes since version 0.10.12:

* unix, windows: fix uv_fs_chown() function prototype (Ben Noordhuis)


2013.07.21, Version 0.11.6 (Unstable), 6645b93273e0553d23823c576573b82b129bf28c

Changes since version 0.11.5:

* test: open stdout fd in write-only mode (Ben Noordhuis)

* windows: uv_spawn shouldn't reject reparse points (Bert Belder)

* windows: use WSAGetLastError(), not errno (Ben Noordhuis)

* build: darwin: disable -fstrict-aliasing warnings (Ben Noordhuis)

* test: fix signed/unsigned compiler warning (Ben Noordhuis)

* test: add 'start timer from check handle' test (Ben Noordhuis)

* build: `all` now builds static and dynamic lib (Ben Noordhuis)

* unix, windows: add extra fields to uv_stat_t (Saúl Ibarra Corretgé)

* build: add install target to the makefile (Navaneeth Kedaram Nambiathan)

* build: switch to autotools (Ben Noordhuis)

* build: use AM_PROG_AR conditionally (Ben Noordhuis)

* test: fix fs_fstat test on sunos (Ben Noordhuis)

* test: fix fs_chown when running as root (Ben Noordhuis)

* test: fix spawn_setgid_fails and spawn_setuid_fails (Ben Noordhuis)

* build: use AM_SILENT_RULES conditionally (Ben Noordhuis)

* build: add DTrace detection for autotools (Timothy J. Fontaine)

* linux,darwin,win: link-local IPv6 addresses (Miroslav Bajtoš)

* unix: fix build when !defined(PTHREAD_MUTEX_ERRORCHECK) (Ben Noordhuis)

* unix, windows: return error codes directly (Ben Noordhuis)


2013.07.10, Version 0.10.12 (Stable), 58a46221bba726746887a661a9f36fe9ff204209

Changes since version 0.10.11:

* linux: add support for MIPS (Andrei Sedoi)

* windows: uv_spawn shouldn't reject reparse points (Bert Belder)

* windows: use WSAGetLastError(), not errno (Ben Noordhuis)

* build: darwin: disable -fstrict-aliasing warnings (Ben Noordhuis)

* build: `all` now builds static and dynamic lib (Ben Noordhuis)

* unix: fix build when !defined(PTHREAD_MUTEX_ERRORCHECK) (Ben Noordhuis)


2013.06.27, Version 0.11.5 (Unstable), e3c63ff1627a14e96f54c1c62b0d68b446d8425b

Changes since version 0.11.4:

* build: remove CSTDFLAG, use only CFLAGS (Ben Noordhuis)

* unix: support for android builds (Linus Mårtensson)

* unix: avoid extra read, short-circuit on POLLHUP (Ben Noordhuis)

* uv: support android libuv standalone build (Linus Mårtensson)

* src: make queue.h c++ compatible (Ben Noordhuis)

* unix: s/ngx-queue.h/queue.h/ in checksparse.sh (Ben Noordhuis)

* unix: unconditionally stop handle on close (Ben Noordhuis)

* freebsd: don't enable dtrace if it's not available (Brian White)

* build: make HAVE_DTRACE=0 should disable dtrace (Timothy J. Fontaine)

* unix: remove overzealous assert (Ben Noordhuis)

* unix: remove unused function uv_fatal_error() (Ben Noordhuis)

* unix, windows: clean up uv_thread_create() (Ben Noordhuis)

* queue: fix pointer truncation on LLP64 platforms (Bert Belder)

* build: set OS=="android" for android builds (Linus Mårtensson)

* windows: don't use uppercase in include filename (Ben Noordhuis)

* stream: add an API to make streams do blocking writes (Henry Rawas)

* windows: use WSAGetLastError(), not errno (Ben Noordhuis)


2013.06.13, Version 0.10.11 (Stable), c3b75406a66a10222a589cb173e8f469e9665c7e

Changes since version 0.10.10:

* unix: unconditionally stop handle on close (Ben Noordhuis)

* freebsd: don't enable dtrace if it's not available (Brian White)

* build: make HAVE_DTRACE=0 should disable dtrace (Timothy J. Fontaine)

* unix: remove overzealous assert (Ben Noordhuis)

* unix: clear UV_STREAM_SHUTTING after shutdown() (Ben Noordhuis)

* unix: fix busy loop, write if POLLERR or POLLHUP (Ben Noordhuis)


2013.06.05, Version 0.10.10 (Stable), 0d95a88bd35fce93863c57a460be613aea34d2c5

Changes since version 0.10.9:

* include: document uv_update_time() and uv_now() (Ben Noordhuis)

* linux: fix cpu model parsing on newer arm kernels (Ben Noordhuis)

* linux: fix a memory leak in uv_cpu_info() error path (Ben Noordhuis)

* linux: don't ignore out-of-memory errors in uv_cpu_info() (Ben Noordhuis)

* unix, windows: move uv_now() to uv-common.c (Ben Noordhuis)

* test: fix a compilation problem in test-osx-select.c that was caused by the
  use of c-style comments (Bert Belder)

* darwin: use uv_fs_sendfile() use the sendfile api correctly (Wynn Wilkes)


2013.05.30, Version 0.11.4 (Unstable), e43e5b3d954a0989db5588aa110e1fe4fe6e0219

Changes since version 0.11.3:

* windows: make uv_spawn not fail when the libuv embedding application is run
  under external job control (Bert Belder)

* darwin: assume CFRunLoopStop() isn't thread-safe, fixing a race condition
  when stopping the 'stdin select hack' thread (Fedor Indutny)

* win: fix UV_EALREADY not being reported correctly to the libuv user in some
  cases (Bert Belder)

* darwin: make the uv__cf_loop_runner and uv__cf_loop_cb functions static (Ben
  Noordhuis)

* darwin: task_info() cannot fail (Ben Noordhuis)

* unix: add error mapping for ENETDOWN (Ben Noordhuis)

* unix: implicitly signal write errors to the libuv user (Ben Noordhuis)

* unix: fix assertion error on signal pipe overflow (Bert Belder)

* unix: turn off POLLOUT after stream connect (Ben Noordhuis)

* unix: fix stream refcounting buglet (Ben Noordhuis)

* unix: remove assert statements that are no longer correct (Ben Noordhuis)

* unix: appease warning about non-standard `inline` (Sean Silva)

* unix: add uv__is_closing() macro (Ben Noordhuis)

* unix: stop stream POLLOUT watcher on write error (Ben Noordhuis)

* include: document uv_update_time() and uv_now() (Ben Noordhuis)

* linux: fix cpu model parsing on newer arm kernels (Ben Noordhuis)

* linux: fix a memory leak in uv_cpu_info() error path (Ben Noordhuis)

* linux: don't ignore out-of-memory errors in uv_cpu_info() (Ben Noordhuis)

* unix, windows: move uv_now() to uv-common.c (Ben Noordhuis)

* test: fix a compilation problem in test-osx-select.c that was caused by the
  use of c-style comments (Bert Belder)

* darwin: use uv_fs_sendfile() use the sendfile api correctly (Wynn Wilkes)

* windows: call idle handles on every loop iteration, something the unix
  implementation already did (Bert Belder)

* test: update the idle-starvation test to verify that idle handles are called
  in every loop iteration (Bert Belder)

* unix, windows: ensure that uv_run() in RUN_ONCE mode calls timers that expire
  after blocking (Ben Noordhuis)


2013.05.29, Version 0.10.9 (Stable), a195f9ace23d92345baf57582678bfc3017e6632

Changes since version 0.10.8:

* unix: fix stream refcounting buglet (Ben Noordhuis)

* unix: remove erroneous asserts (Ben Noordhuis)

* unix: add uv__is_closing() macro (Ben Noordhuis)

* unix: stop stream POLLOUT watcher on write error (Ben Noordhuis)


2013.05.25, Version 0.10.8 (Stable), 0f39be12926fe2d8766a9f025797a473003e6504

Changes since version 0.10.7:

* windows: make uv_spawn not fail under job control (Bert Belder)

* darwin: assume CFRunLoopStop() isn't thread-safe (Fedor Indutny)

* win: fix UV_EALREADY incorrectly set (Bert Belder)

* darwin: make two uv__cf_*() functions static (Ben Noordhuis)

* darwin: task_info() cannot fail (Ben Noordhuis)

* unix: add mapping for ENETDOWN (Ben Noordhuis)

* unix: implicitly signal write errors to libuv user (Ben Noordhuis)

* unix: fix assert on signal pipe overflow (Bert Belder)

* unix: turn off POLLOUT after stream connect (Ben Noordhuis)


2013.05.16, Version 0.11.3 (Unstable), 0a48c05b5988aea84c605751900926fa25443b34

Changes since version 0.11.2:

* unix: clean up uv_accept() (Ben Noordhuis)

* unix: remove errno preserving code (Ben Noordhuis)

* darwin: fix ios build, don't require ApplicationServices (Ben Noordhuis)

* windows: kill child processes when the parent dies (Bert Belder)

* build: set soname in shared library (Ben Noordhuis)

* build: make `make test` link against .a again (Ben Noordhuis)

* build: only set soname on shared object builds (Timothy J. Fontaine)

* build: convert predefined $PLATFORM to lower case (Elliot Saba)

* test: fix process_title failing on linux (Miroslav Bajtoš)

* test, sunos: disable process_title test (Miroslav Bajtoš)

* test: add error logging to tty unit test (Miroslav Bajtoš)


2013.05.15, Version 0.10.7 (Stable), 028baaf0846b686a81e992cb2f2f5a9b8e841fcf

Changes since version 0.10.6:

* windows: kill child processes when the parent dies (Bert Belder)


2013.05.15, Version 0.10.6 (Stable), 11e6613e6260d95c8cf11bf89a2759c24649319a

Changes since version 0.10.5:

* stream: fix osx select hack (Fedor Indutny)

* stream: fix small nit in select hack, add test (Fedor Indutny)

* build: link with libkvm on openbsd (Ben Noordhuis)

* stream: use harder sync restrictions for osx-hack (Fedor Indutny)

* unix: fix EMFILE error handling (Ben Noordhuis)

* darwin: fix unnecessary include headers (Daisuke Murase)

* darwin: rename darwin-getproctitle.m (Ben Noordhuis)

* build: convert predefined $PLATFORM to lower case (Elliot Saba)

* build: set soname in shared library (Ben Noordhuis)

* build: make `make test` link against .a again (Ben Noordhuis)

* darwin: fix ios build, don't require ApplicationServices (Ben Noordhuis)

* build: only set soname on shared object builds (Timothy J. Fontaine)


2013.05.11, Version 0.11.2 (Unstable), 3fba0bf65f091b91a9760530c05c6339c658d88b

Changes since version 0.11.1:

* darwin: look up file path with F_GETPATH (Ben Noordhuis)

* unix, windows: add uv_has_ref() function (Saúl Ibarra Corretgé)

* build: avoid double / in paths for dtrace (Timothy J. Fontaine)

* unix: remove src/unix/cygwin.c (Ben Noordhuis)

* windows: deal with the fact that GetTickCount might lag (Bert Belder)

* unix: silence STATIC_ASSERT compiler warnings (Ben Noordhuis)

* linux: don't use fopen() in uv_resident_set_memory() (Ben Noordhuis)


2013.04.24, Version 0.10.5 (Stable), 6595a7732c52eb4f8e57c88655f72997a8567a67

Changes since version 0.10.4:

* unix: silence STATIC_ASSERT compiler warnings (Ben Noordhuis)

* windows: make timers handle large timeouts (Miroslav Bajtoš)

* windows: remove superfluous assert statement (Bert Belder)

* unix: silence STATIC_ASSERT compiler warnings (Ben Noordhuis)

* linux: don't use fopen() in uv_resident_set_memory() (Ben Noordhuis)


2013.04.12, Version 0.10.4 (Stable), 85827e26403ac6dfa331af8ec9916ea7e27bd833

Changes since version 0.10.3:

* include: update uv_backend_fd() documentation (Ben Noordhuis)

* unix: include uv.h in src/version.c (Ben Noordhuis)

* unix: don't write more than IOV_MAX iovecs (Fedor Indutny)

* mingw-w64: don't call _set_invalid_parameter_handler (Nils Maier)

* build: gyp disable thin archives (Timothy J. Fontaine)

* sunos: re-export entire library when static (Timothy J. Fontaine)

* unix: dtrace probes for tick-start and tick-stop (Timothy J. Fontaine)

* windows: fix memory leak in fs__sendfile (Shannen Saez)

* windows: remove double initialization in uv_tty_init (Shannen Saez)

* build: fix dtrace-enabled out of tree build (Ben Noordhuis)

* build: squelch -Wdollar-in-identifier-extension warnings (Ben Noordhuis)

* inet: snprintf returns int, not size_t (Brian White)

* win: refactor uv_cpu_info (Bert Belder)

* build: add support for Visual Studio 2012 (Nicholas Vavilov)

* build: -Wno-dollar-in-identifier-extension is clang only (Ben Noordhuis)


2013.04.11, Version 0.11.1 (Unstable), 5c10e82ae0bc99eff86d4b9baff1f1aa0bf84c0a

This is the first versioned release from the current unstable libuv branch.

Changes since Node.js v0.11.0:

* all platforms: nanosecond resolution support for uv_fs_[fl]stat (Timothy J.
  Fontaine)

* all platforms: add netmask to uv_interface_address (Ben Kelly)

* unix: make sure the `status` parameter passed to the `uv_getaddrinfo` is 0 or
  -1 (Ben Noordhuis)

* unix: limit the number of iovecs written in a single `writev` syscall to
  IOV_MAX (Fedor Indutny)

* unix: add dtrace probes for tick-start and tick-stop (Timothy J. Fontaine)

* mingw-w64: don't call _set_invalid_parameter_handler (Nils Maier)

* windows: fix memory leak in fs__sendfile (Shannen Saez)

* windows: fix edge case bugs in uv_cpu_info (Bert Belder)

* include: no longer ship with / include ngx-queue.h (Ben Noordhuis)

* include: remove UV_VERSION_* macros from uv.h (Ben Noordhuis)

* documentation updates (Kristian Evensen, Ben Kelly, Ben Noordhuis)

* build: fix dtrace-enabled builds (Ben Noordhuis, Timothy J. Fontaine)

* build: gyp disable thin archives (Timothy J. Fontaine)

* build: add support for Visual Studio 2012 (Nicholas Vavilov)


2013.03.28, Version 0.10.3 (Stable), 31ebe23973dd98fd8a24c042b606f37a794e99d0

Changes since version 0.10.2:

* include: remove extraneous const from uv_version() (Ben Noordhuis)

* doc: update README, replace `OS` by `PLATFORM` (Ben Noordhuis)

* build: simplify .buildstamp rule (Ben Noordhuis)

* build: disable -Wstrict-aliasing on darwin (Ben Noordhuis)

* darwin: don't select(&exceptfds) in fallback path (Ben Noordhuis)

* unix: don't clear flags after closing UDP handle (Saúl Ibarra Corretgé)


2013.03.25, Version 0.10.2 (Stable), 0f36a00568f3e7608f97f6c6cdb081f4800a50c9

This is the first officially versioned release of libuv. Starting now
libuv will make releases independently of Node.js.

Changes since Node.js v0.10.0:

* test: add tap output for windows (Timothy J. Fontaine)

* unix: fix uv_tcp_simultaneous_accepts() logic (Ben Noordhuis)

* include: bump UV_VERSION_MINOR (Ben Noordhuis)

* unix: improve uv_guess_handle() implementation (Ben Noordhuis)

* stream: run try_select only for pipes and ttys (Fedor Indutny)

Changes since Node.js v0.10.1:

* build: rename OS to PLATFORM (Ben Noordhuis)

* unix: make uv_timer_init() initialize repeat (Brian Mazza)

* unix: make timers handle large timeouts (Ben Noordhuis)

* build: add OBJC makefile var (Ben Noordhuis)

* Add `uv_version()` and `uv_version_string()` APIs (Bert Belder)<|MERGE_RESOLUTION|>--- conflicted
+++ resolved
@@ -1,4 +1,12 @@
-<<<<<<< HEAD
+2013.12.13, Version 0.10.20 (Stable), 04141464dd0fba90ace9aa6f7003ce139b888a40
+
+Changes since version 0.10.19:
+
+* linux: fix up SO_REUSEPORT back-port (Ben Noordhuis)
+
+* fs-event: fix invalid memory access (huxingyi)
+
+
 2013.11.21, Version 0.11.15 (Unstable), bfe645ed7e99ca5670d9279ad472b604c129d2e5
 
 Changes since version 0.11.14:
@@ -44,15 +52,6 @@
 * unix: nicer error message when kqueue() fails (Ben Noordhuis)
 
 * samples: add socks5 proxy sample application (Ben Noordhuis)
-=======
-2013.12.13, Version 0.10.20 (Stable), 04141464dd0fba90ace9aa6f7003ce139b888a40
-
-Changes since version 0.10.19:
-
-* linux: fix up SO_REUSEPORT back-port (Ben Noordhuis)
-
-* fs-event: fix invalid memory access (huxingyi)
->>>>>>> f3d311ed
 
 
 2013.11.13, Version 0.10.19 (Stable), 33959f7524090b8d2c6c41e2400ca77e31755059
