--- conflicted
+++ resolved
@@ -56,11 +56,6 @@
 # include <port.h>
 #endif
 
-#if __sun
-# include <sys/port.h>
-# include <port.h>
-#endif
-
 /* Note: May be cast to struct iovec. See writev(2). */
 typedef struct {
   char* base;
@@ -121,7 +116,6 @@
 # define UV_LOOP_PRIVATE_PLATFORM_FIELDS
 #endif
 
-<<<<<<< HEAD
 #define UV_LOOP_PRIVATE_FIELDS                                                \
   /* Poll result queue */                                                     \
   eio_channel uv_eio_channel;                                                 \
@@ -140,25 +134,6 @@
   /* RB_HEAD(uv__timers, uv_timer_s) */                                       \
   struct uv__timers { struct uv_timer_s* rbh_root; } timer_handles;           \
   uint64_t time;                                                              \
-=======
-#if defined(PORT_SOURCE_FILE)
-# define UV_LOOP_PRIVATE_PLATFORM_FIELDS              \
-  ev_io fs_event_watcher;                             \
-  int fs_fd;
-#else
-# define UV_LOOP_PRIVATE_PLATFORM_FIELDS
-#endif
-
-#define UV_LOOP_PRIVATE_FIELDS \
-  ares_channel channel; \
-  /* \
-   * While the channel is active this timer is called once per second to be \
-   * sure that we're always calling ares_process. See the warning above the \
-   * definition of ares_timeout(). \
-   */ \
-  ev_timer timer; \
-  struct ev_loop* ev; \
->>>>>>> d6a96de4
   UV_LOOP_PRIVATE_PLATFORM_FIELDS
 
 #define UV_REQ_BUFSML_SIZE (4)
